--- conflicted
+++ resolved
@@ -351,7 +351,6 @@
 	return nil
 }
 
-<<<<<<< HEAD
 // markEntriesAsRead updates entries to the read status,
 // this function also updates read_at which SetEntriesStatus would not do.
 func (s *Storage) markEntriesAsRead(userID int64, entryIDs []int64) error {
@@ -374,7 +373,8 @@
 	logger.Debug("[Storage:MarkFeedAsRead] %d items marked as read", count)
 
 	return nil
-=======
+}
+
 func (s *Storage) SetEntriesStatusCount(userID int64, entryIDs []int64, status string) (int, error) {
 	if err := s.SetEntriesStatus(userID, entryIDs, status); err != nil {
 		return 0, err
@@ -394,7 +394,6 @@
 	}
 
 	return visible, nil
->>>>>>> 7f1c17e3
 }
 
 // ToggleBookmark toggles entry bookmark value.
