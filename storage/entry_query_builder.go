// SPDX-FileCopyrightText: Copyright The Miniflux Authors. All rights reserved.
// SPDX-License-Identifier: Apache-2.0

package storage // import "miniflux.app/storage"

import (
	"database/sql"
	"fmt"
	"strings"
	"time"

	"github.com/lib/pq"

	"miniflux.app/model"
	"miniflux.app/timezone"
)

// EntryQueryBuilder builds a SQL query to fetch entries.
type EntryQueryBuilder struct {
	store           *Storage
	args            []interface{}
	conditions      []string
	sortExpressions []string
	limit           int
	offset          int
}

// WithSearchQuery adds full-text search query to the condition.
func (e *EntryQueryBuilder) WithSearchQuery(query string) *EntryQueryBuilder {
	if query != "" {
		nArgs := len(e.args) + 1
		e.conditions = append(e.conditions, fmt.Sprintf("e.document_vectors @@ plainto_tsquery($%d)", nArgs))
		e.args = append(e.args, query)

		// 0.0000001 = 0.1 / (seconds_in_a_day)
		e.WithSorting(
			fmt.Sprintf("ts_rank(document_vectors, plainto_tsquery($%d)) - extract (epoch from now() - published_at)::float * 0.0000001", nArgs),
			"DESC",
		)
	}
	return e
}

// WithStarred adds starred filter.
func (e *EntryQueryBuilder) WithStarred(starred bool) *EntryQueryBuilder {
	if starred {
		e.conditions = append(e.conditions, "e.starred is true")
	} else {
		e.conditions = append(e.conditions, "e.starred is false")
	}
	return e
}

// BeforeDate adds a condition < published_at
func (e *EntryQueryBuilder) BeforeDate(date time.Time) *EntryQueryBuilder {
	e.conditions = append(e.conditions, fmt.Sprintf("e.published_at < $%d", len(e.args)+1))
	e.args = append(e.args, date)
	return e
}

// AfterDate adds a condition > published_at
func (e *EntryQueryBuilder) AfterDate(date time.Time) *EntryQueryBuilder {
	e.conditions = append(e.conditions, fmt.Sprintf("e.published_at > $%d", len(e.args)+1))
	e.args = append(e.args, date)
	return e
}

// BeforeEntryID adds a condition < entryID.
func (e *EntryQueryBuilder) BeforeEntryID(entryID int64) *EntryQueryBuilder {
	if entryID != 0 {
		e.conditions = append(e.conditions, fmt.Sprintf("e.id < $%d", len(e.args)+1))
		e.args = append(e.args, entryID)
	}
	return e
}

// AfterEntryID adds a condition > entryID.
func (e *EntryQueryBuilder) AfterEntryID(entryID int64) *EntryQueryBuilder {
	if entryID != 0 {
		e.conditions = append(e.conditions, fmt.Sprintf("e.id > $%d", len(e.args)+1))
		e.args = append(e.args, entryID)
	}
	return e
}

// WithEntryIDs filter by entry IDs.
func (e *EntryQueryBuilder) WithEntryIDs(entryIDs []int64) *EntryQueryBuilder {
	e.conditions = append(e.conditions, fmt.Sprintf("e.id = ANY($%d)", len(e.args)+1))
	e.args = append(e.args, pq.Int64Array(entryIDs))
	return e
}

// WithEntryID filter by entry ID.
func (e *EntryQueryBuilder) WithEntryID(entryID int64) *EntryQueryBuilder {
	if entryID != 0 {
		e.conditions = append(e.conditions, fmt.Sprintf("e.id = $%d", len(e.args)+1))
		e.args = append(e.args, entryID)
	}
	return e
}

// WithFeedID filter by feed ID.
func (e *EntryQueryBuilder) WithFeedID(feedID int64) *EntryQueryBuilder {
	if feedID > 0 {
		e.conditions = append(e.conditions, fmt.Sprintf("e.feed_id = $%d", len(e.args)+1))
		e.args = append(e.args, feedID)
	}
	return e
}

// WithCategoryID filter by category ID.
func (e *EntryQueryBuilder) WithCategoryID(categoryID int64) *EntryQueryBuilder {
	if categoryID > 0 {
		e.conditions = append(e.conditions, fmt.Sprintf("f.category_id = $%d", len(e.args)+1))
		e.args = append(e.args, categoryID)
	}
	return e
}

// WithStatus filter by entry status.
func (e *EntryQueryBuilder) WithStatus(status string) *EntryQueryBuilder {
	if status != "" {
		e.conditions = append(e.conditions, fmt.Sprintf("e.status = $%d", len(e.args)+1))
		e.args = append(e.args, status)
	}
	return e
}

// WithStatuses filter by a list of entry statuses.
func (e *EntryQueryBuilder) WithStatuses(statuses []string) *EntryQueryBuilder {
	if len(statuses) > 0 {
		e.conditions = append(e.conditions, fmt.Sprintf("e.status = ANY($%d)", len(e.args)+1))
		e.args = append(e.args, pq.StringArray(statuses))
	}
	return e
}

// WithTags filter by a list of entry tags.
func (e *EntryQueryBuilder) WithTags(tags []string) *EntryQueryBuilder {
	if len(tags) > 0 {
		for _, cat := range tags {
			e.conditions = append(e.conditions, fmt.Sprintf("$%d = ANY(e.tags)", len(e.args)+1))
			e.args = append(e.args, cat)
		}
	}
	return e
}

// WithoutStatus set the entry status that should not be returned.
func (e *EntryQueryBuilder) WithoutStatus(status string) *EntryQueryBuilder {
	if status != "" {
		e.conditions = append(e.conditions, fmt.Sprintf("e.status <> $%d", len(e.args)+1))
		e.args = append(e.args, status)
	}
	return e
}

// WithShareCode set the entry share code.
func (e *EntryQueryBuilder) WithShareCode(shareCode string) *EntryQueryBuilder {
	e.conditions = append(e.conditions, fmt.Sprintf("e.share_code = $%d", len(e.args)+1))
	e.args = append(e.args, shareCode)
	return e
}

// WithShareCodeNotEmpty adds a filter for non-empty share code.
func (e *EntryQueryBuilder) WithShareCodeNotEmpty() *EntryQueryBuilder {
	e.conditions = append(e.conditions, "e.share_code <> ''")
	return e
}

// WithSorting add a sort expression.
func (e *EntryQueryBuilder) WithSorting(column, direction string) *EntryQueryBuilder {
	e.sortExpressions = append(e.sortExpressions, fmt.Sprintf("%s %s", column, direction))
	return e
}

// WithLimit set the limit.
func (e *EntryQueryBuilder) WithLimit(limit int) *EntryQueryBuilder {
	if limit > 0 {
		e.limit = limit
	}
	return e
}

// WithOffset set the offset.
func (e *EntryQueryBuilder) WithOffset(offset int) *EntryQueryBuilder {
	if offset > 0 {
		e.offset = offset
	}
	return e
}

func (e *EntryQueryBuilder) WithGloballyVisible() *EntryQueryBuilder {
	e.conditions = append(e.conditions, "not c.hide_globally")
	e.conditions = append(e.conditions, "not f.hide_globally")
	return e
}

// CountEntries count the number of entries that match the condition.
func (e *EntryQueryBuilder) CountEntries() (count int, err error) {
	query := `
		SELECT count(*)
		FROM entries e
			JOIN feeds f ON f.id = e.feed_id
			JOIN categories c ON c.id = f.category_id
		WHERE %s
	`
	condition := e.buildCondition()

	err = e.store.db.QueryRow(fmt.Sprintf(query, condition), e.args...).Scan(&count)
	if err != nil {
		return 0, fmt.Errorf("unable to count entries: %v", err)
	}

	return count, nil
}

// GetEntry returns a single entry that match the condition.
func (e *EntryQueryBuilder) GetEntry() (*model.Entry, error) {
	e.limit = 1
	entries, err := e.GetEntries()
	if err != nil {
		return nil, err
	}

	if len(entries) != 1 {
		return nil, nil
	}

	entries[0].Enclosures, err = e.store.GetEnclosures(entries[0].ID)
	if err != nil {
		return nil, err
	}

	return entries[0], nil
}

// GetEntries returns a list of entries that match the condition.
func (e *EntryQueryBuilder) GetEntries() (model.Entries, error) {
	query := `
		SELECT
			e.id,
			e.user_id,
			e.feed_id,
			e.hash,
			e.published_at at time zone u.timezone,
			e.title,
			e.url,
			e.comments_url,
			e.author,
			e.share_code,
			e.content,
			e.status,
			e.starred,
			e.reading_time,
			e.created_at,
			e.changed_at,
			e.tags,
			f.title as feed_title,
			f.feed_url,
			f.site_url,
			f.checked_at,
			f.category_id, c.title as category_title,
			f.scraper_rules,
			f.rewrite_rules,
			f.crawler,
			f.user_agent,
			f.cookie,
			f.no_media_player,
			fi.icon_id,
			u.timezone
		FROM
			entries e
		LEFT JOIN
			feeds f ON f.id=e.feed_id
		LEFT JOIN
			categories c ON c.id=f.category_id
		LEFT JOIN
			feed_icons fi ON fi.feed_id=f.id
		LEFT JOIN
			users u ON u.id=e.user_id
		WHERE %s %s
	`

	condition := e.buildCondition()
	sorting := e.buildSorting()
	query = fmt.Sprintf(query, condition, sorting)

	rows, err := e.store.db.Query(query, e.args...)
	if err != nil {
		return nil, fmt.Errorf("unable to get entries: %v", err)
	}
	defer rows.Close()

	entries := make(model.Entries, 0)
	for rows.Next() {
		var entry model.Entry
		var iconID sql.NullInt64
		var tz string

		entry.Feed = &model.Feed{}
		entry.Feed.Category = &model.Category{}
		entry.Feed.Icon = &model.FeedIcon{}

		err := rows.Scan(
			&entry.ID,
			&entry.UserID,
			&entry.FeedID,
			&entry.Hash,
			&entry.Date,
			&entry.Title,
			&entry.URL,
			&entry.CommentsURL,
			&entry.Author,
			&entry.ShareCode,
			&entry.Content,
			&entry.Status,
			&entry.Starred,
			&entry.ReadingTime,
			&entry.CreatedAt,
			&entry.ChangedAt,
			pq.Array(&entry.Tags),
			&entry.Feed.Title,
			&entry.Feed.FeedURL,
			&entry.Feed.SiteURL,
			&entry.Feed.CheckedAt,
			&entry.Feed.Category.ID,
			&entry.Feed.Category.Title,
			&entry.Feed.ScraperRules,
			&entry.Feed.RewriteRules,
			&entry.Feed.Crawler,
			&entry.Feed.UserAgent,
			&entry.Feed.Cookie,
			&entry.Feed.NoMediaPlayer,
			&iconID,
			&tz,
		)

		if err != nil {
			return nil, fmt.Errorf("unable to fetch entry row: %v", err)
		}

		if iconID.Valid {
			entry.Feed.Icon.IconID = iconID.Int64
		} else {
			entry.Feed.Icon.IconID = 0
		}

		// Make sure that timestamp fields contains timezone information (API)
		entry.Date = timezone.Convert(tz, entry.Date)
		entry.CreatedAt = timezone.Convert(tz, entry.CreatedAt)
		entry.ChangedAt = timezone.Convert(tz, entry.ChangedAt)
		entry.Feed.CheckedAt = timezone.Convert(tz, entry.Feed.CheckedAt)

		entry.Feed.ID = entry.FeedID
		entry.Feed.UserID = entry.UserID
		entry.Feed.Icon.FeedID = entry.FeedID
		entry.Feed.Category.UserID = entry.UserID
		entries = append(entries, &entry)
	}

	return entries, nil
}

// GetEntryIDs returns a list of entry IDs that match the condition.
func (e *EntryQueryBuilder) GetEntryIDs() ([]int64, error) {
	query := `SELECT e.id FROM entries e LEFT JOIN feeds f ON f.id=e.feed_id WHERE %s %s`

	condition := e.buildCondition()
	query = fmt.Sprintf(query, condition, e.buildSorting())

	rows, err := e.store.db.Query(query, e.args...)
	if err != nil {
		return nil, fmt.Errorf("unable to get entries: %v", err)
	}
	defer rows.Close()

	var entryIDs []int64
	for rows.Next() {
		var entryID int64

		err := rows.Scan(&entryID)
		if err != nil {
			return nil, fmt.Errorf("unable to fetch entry row: %v", err)
		}

		entryIDs = append(entryIDs, entryID)
	}

	return entryIDs, nil
}

func (e *EntryQueryBuilder) buildCondition() string {
	return strings.Join(e.conditions, " AND ")
}

func (e *EntryQueryBuilder) buildSorting() string {
	var parts []string

<<<<<<< HEAD
	if e.order != "" {
		parts = append(parts, fmt.Sprintf(`ORDER BY %s`, e.order))
		if e.direction != "" {
			parts = append(parts, e.direction)
		}
		parts = append(parts, `,`)
	} else {
		parts = append(parts, `ORDER BY`)
	}

	parts = append(parts, `e.id`)
	if e.direction != "desc" {
		parts = append(parts, `desc`)
=======
	if len(e.sortExpressions) > 0 {
		parts = append(parts, fmt.Sprintf(`ORDER BY %s`, strings.Join(e.sortExpressions, ", ")))
>>>>>>> c85b1909
	}

	if e.limit > 0 {
		parts = append(parts, fmt.Sprintf(`LIMIT %d`, e.limit))
	}

	if e.offset > 0 {
		parts = append(parts, fmt.Sprintf(`OFFSET %d`, e.offset))
	}

	return strings.Join(parts, " ")
}

// NewEntryQueryBuilder returns a new EntryQueryBuilder.
func NewEntryQueryBuilder(store *Storage, userID int64) *EntryQueryBuilder {
	return &EntryQueryBuilder{
		store:      store,
		args:       []interface{}{userID},
		conditions: []string{"e.user_id = $1"},
	}
}

// NewAnonymousQueryBuilder returns a new EntryQueryBuilder suitable for anonymous users.
func NewAnonymousQueryBuilder(store *Storage) *EntryQueryBuilder {
	return &EntryQueryBuilder{
		store: store,
	}
}<|MERGE_RESOLUTION|>--- conflicted
+++ resolved
@@ -397,24 +397,8 @@
 func (e *EntryQueryBuilder) buildSorting() string {
 	var parts []string
 
-<<<<<<< HEAD
-	if e.order != "" {
-		parts = append(parts, fmt.Sprintf(`ORDER BY %s`, e.order))
-		if e.direction != "" {
-			parts = append(parts, e.direction)
-		}
-		parts = append(parts, `,`)
-	} else {
-		parts = append(parts, `ORDER BY`)
-	}
-
-	parts = append(parts, `e.id`)
-	if e.direction != "desc" {
-		parts = append(parts, `desc`)
-=======
 	if len(e.sortExpressions) > 0 {
 		parts = append(parts, fmt.Sprintf(`ORDER BY %s`, strings.Join(e.sortExpressions, ", ")))
->>>>>>> c85b1909
 	}
 
 	if e.limit > 0 {
