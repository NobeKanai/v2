// Copyright 2021 Frédéric Guillot. All rights reserved.
// Use of this source code is governed by the Apache 2.0
// license that can be found in the LICENSE file.

package storage // import "miniflux.app/storage"

import (
	"database/sql"
	"fmt"
	"strings"

	"miniflux.app/model"
	"miniflux.app/timezone"
)

// FeedQueryBuilder builds a SQL query to fetch feeds.
type FeedQueryBuilder struct {
	store             *Storage
	args              []interface{}
	conditions        []string
	order             string
	direction         string
	limit             int
	offset            int
	withCounters      bool
	counterJoinFeeds  bool
	counterArgs       []interface{}
	counterConditions []string
}

// NewFeedQueryBuilder returns a new FeedQueryBuilder.
func NewFeedQueryBuilder(store *Storage, userID int64) *FeedQueryBuilder {
	return &FeedQueryBuilder{
		store:             store,
		args:              []interface{}{userID},
		conditions:        []string{"f.user_id = $1"},
		counterArgs:       []interface{}{userID, model.EntryStatusRead, model.EntryStatusUnread},
		counterConditions: []string{"e.user_id = $1", "e.status IN ($2, $3)"},
	}
}

// WithCategoryID filter by category ID.
func (f *FeedQueryBuilder) WithCategoryID(categoryID int64) *FeedQueryBuilder {
	if categoryID > 0 {
		f.conditions = append(f.conditions, fmt.Sprintf("f.category_id = $%d", len(f.args)+1))
		f.args = append(f.args, categoryID)
		f.counterConditions = append(f.counterConditions, fmt.Sprintf("f.category_id = $%d", len(f.counterArgs)+1))
		f.counterArgs = append(f.counterArgs, categoryID)
		f.counterJoinFeeds = true
	}
	return f
}

// WithFeedID filter by feed ID.
func (f *FeedQueryBuilder) WithFeedID(feedID int64) *FeedQueryBuilder {
	if feedID > 0 {
		f.conditions = append(f.conditions, fmt.Sprintf("f.id = $%d", len(f.args)+1))
		f.args = append(f.args, feedID)
	}
	return f
}

// WithCounters let the builder return feeds with counters of statuses of entries.
func (f *FeedQueryBuilder) WithCounters() *FeedQueryBuilder {
	f.withCounters = true
	return f
}

// WithOrder set the sorting order.
func (f *FeedQueryBuilder) WithOrder(order string) *FeedQueryBuilder {
	f.order = order
	return f
}

// WithDirection set the sorting direction.
func (f *FeedQueryBuilder) WithDirection(direction string) *FeedQueryBuilder {
	f.direction = direction
	return f
}

// WithLimit set the limit.
func (f *FeedQueryBuilder) WithLimit(limit int) *FeedQueryBuilder {
	f.limit = limit
	return f
}

// WithOffset set the offset.
func (f *FeedQueryBuilder) WithOffset(offset int) *FeedQueryBuilder {
	f.offset = offset
	return f
}

func (f *FeedQueryBuilder) buildCondition() string {
	return strings.Join(f.conditions, " AND ")
}

func (f *FeedQueryBuilder) buildCounterCondition() string {
	return strings.Join(f.counterConditions, " AND ")
}

func (f *FeedQueryBuilder) buildSorting() string {
	var parts []string

	if f.order != "" {
		parts = append(parts, fmt.Sprintf(`ORDER BY %s`, f.order))
	}

	if f.direction != "" {
		parts = append(parts, f.direction)
	}

	if len(parts) > 0 {
		parts = append(parts, ", lower(f.title) ASC")
	}

	if f.limit > 0 {
		parts = append(parts, fmt.Sprintf(`LIMIT %d`, f.limit))
	}

	if f.offset > 0 {
		parts = append(parts, fmt.Sprintf(`OFFSET %d`, f.offset))
	}

	return strings.Join(parts, " ")
}

// GetFeed returns a single feed that match the condition.
func (f *FeedQueryBuilder) GetFeed() (*model.Feed, error) {
	f.limit = 1
	feeds, err := f.GetFeeds()
	if err != nil {
		return nil, err
	}

	if len(feeds) != 1 {
		return nil, nil
	}

	return feeds[0], nil
}

// GetFeeds returns a list of feeds that match the condition.
func (f *FeedQueryBuilder) GetFeeds() (model.Feeds, error) {
	var query = `
		SELECT
			f.id,
			f.feed_url,
			f.site_url,
			f.title,
			f.etag_header,
			f.last_modified_header,
			f.user_id,
			f.checked_at at time zone u.timezone,
			f.parsing_error_count,
			f.parsing_error_msg,
			f.scraper_rules,
			f.rewrite_rules,
			f.blocklist_rules,
			f.keeplist_rules,
			f.crawler,
			f.user_agent,
			f.cookie,
			f.username,
			f.password,
			f.ignore_http_cache,
			f.allow_self_signed_certificates,
			f.apply_filter_to_content,
			f.fetch_via_proxy,
			f.disabled,
<<<<<<< HEAD
			f.created_at,
=======
			f.hide_globally,
>>>>>>> d37a26d3
			f.category_id,
			c.title as category_title,
			c.hide_globally as category_hidden,
			fi.icon_id,
			u.timezone
		FROM
			feeds f
		LEFT JOIN
			categories c ON c.id=f.category_id
		LEFT JOIN
			feed_icons fi ON fi.feed_id=f.id
		LEFT JOIN
			users u ON u.id=f.user_id
		WHERE %s 
		%s
	`

	query = fmt.Sprintf(query, f.buildCondition(), f.buildSorting())

	rows, err := f.store.db.Query(query, f.args...)
	if err != nil {
		return nil, fmt.Errorf(`store: unable to fetch feeds: %w`, err)
	}
	defer rows.Close()

	readCounters, unreadCounters, err := f.fetchFeedCounter()
	if err != nil {
		return nil, err
	}

	feeds := make(model.Feeds, 0)
	for rows.Next() {
		var feed model.Feed
		var iconID sql.NullInt64
		var tz string
		feed.Category = &model.Category{}

		err := rows.Scan(
			&feed.ID,
			&feed.FeedURL,
			&feed.SiteURL,
			&feed.Title,
			&feed.EtagHeader,
			&feed.LastModifiedHeader,
			&feed.UserID,
			&feed.CheckedAt,
			&feed.ParsingErrorCount,
			&feed.ParsingErrorMsg,
			&feed.ScraperRules,
			&feed.RewriteRules,
			&feed.BlocklistRules,
			&feed.KeeplistRules,
			&feed.Crawler,
			&feed.UserAgent,
			&feed.Cookie,
			&feed.Username,
			&feed.Password,
			&feed.IgnoreHTTPCache,
			&feed.AllowSelfSignedCertificates,
			&feed.ApplyFilterToContent,
			&feed.FetchViaProxy,
			&feed.Disabled,
<<<<<<< HEAD
			&feed.CreatedAt,
=======
			&feed.HideGlobally,
>>>>>>> d37a26d3
			&feed.Category.ID,
			&feed.Category.Title,
			&feed.Category.HideGlobally,
			&iconID,
			&tz,
		)

		if err != nil {
			return nil, fmt.Errorf(`store: unable to fetch feeds row: %w`, err)
		}

		if iconID.Valid {
			feed.Icon = &model.FeedIcon{FeedID: feed.ID, IconID: iconID.Int64}
		} else {
			feed.Icon = &model.FeedIcon{FeedID: feed.ID, IconID: 0}
		}

		if readCounters != nil {
			if count, found := readCounters[feed.ID]; found {
				feed.ReadCount = count
			}
		}
		if unreadCounters != nil {
			if count, found := unreadCounters[feed.ID]; found {
				feed.UnreadCount = count
			}
		}

		feed.CheckedAt = timezone.Convert(tz, feed.CheckedAt)
		feed.Category.UserID = feed.UserID
		feeds = append(feeds, &feed)
	}

	return feeds, nil
}

func (f *FeedQueryBuilder) fetchFeedCounter() (unreadCounters map[int64]int, readCounters map[int64]int, err error) {
	if !f.withCounters {
		return nil, nil, nil
	}
	query := `
		SELECT
			e.feed_id,
			e.status,
			count(*)
		FROM
			entries e
		%s 
		WHERE
			%s 
		GROUP BY
			e.feed_id, e.status
	`
	join := ""
	if f.counterJoinFeeds {
		join = "LEFT JOIN feeds f ON f.id=e.feed_id"
	}
	query = fmt.Sprintf(query, join, f.buildCounterCondition())

	rows, err := f.store.db.Query(query, f.counterArgs...)
	if err != nil {
		return nil, nil, fmt.Errorf(`store: unable to fetch feed counts: %w`, err)
	}
	defer rows.Close()

	readCounters = make(map[int64]int)
	unreadCounters = make(map[int64]int)
	for rows.Next() {
		var feedID int64
		var status string
		var count int
		if err := rows.Scan(&feedID, &status, &count); err != nil {
			return nil, nil, fmt.Errorf(`store: unable to fetch feed counter row: %w`, err)
		}

		if status == model.EntryStatusRead {
			readCounters[feedID] = count
		} else if status == model.EntryStatusUnread {
			unreadCounters[feedID] = count
		}
	}

	return readCounters, unreadCounters, nil
}<|MERGE_RESOLUTION|>--- conflicted
+++ resolved
@@ -167,11 +167,8 @@
 			f.apply_filter_to_content,
 			f.fetch_via_proxy,
 			f.disabled,
-<<<<<<< HEAD
 			f.created_at,
-=======
 			f.hide_globally,
->>>>>>> d37a26d3
 			f.category_id,
 			c.title as category_title,
 			c.hide_globally as category_hidden,
@@ -234,11 +231,8 @@
 			&feed.ApplyFilterToContent,
 			&feed.FetchViaProxy,
 			&feed.Disabled,
-<<<<<<< HEAD
 			&feed.CreatedAt,
-=======
 			&feed.HideGlobally,
->>>>>>> d37a26d3
 			&feed.Category.ID,
 			&feed.Category.Title,
 			&feed.Category.HideGlobally,
