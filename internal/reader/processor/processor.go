// SPDX-FileCopyrightText: Copyright The Miniflux Authors. All rights reserved.
// SPDX-License-Identifier: Apache-2.0

package processor

import (
	"errors"
	"fmt"
	"log/slog"
	"regexp"
	"slices"
	"strconv"
	"time"

	"miniflux.app/v2/internal/config"
	"miniflux.app/v2/internal/metric"
	"miniflux.app/v2/internal/model"
	"miniflux.app/v2/internal/reader/fetcher"
	"miniflux.app/v2/internal/reader/readingtime"
	"miniflux.app/v2/internal/reader/rewrite"
	"miniflux.app/v2/internal/reader/sanitizer"
	"miniflux.app/v2/internal/reader/scraper"
	"miniflux.app/v2/internal/storage"

	"github.com/PuerkitoBio/goquery"
)

var (
	youtubeRegex           = regexp.MustCompile(`youtube\.com/watch\?v=(.*)$`)
	odyseeRegex            = regexp.MustCompile(`^https://odysee\.com`)
	iso8601Regex           = regexp.MustCompile(`^P((?P<year>\d+)Y)?((?P<month>\d+)M)?((?P<week>\d+)W)?((?P<day>\d+)D)?(T((?P<hour>\d+)H)?((?P<minute>\d+)M)?((?P<second>\d+)S)?)?$`)
	customReplaceRuleRegex = regexp.MustCompile(`rewrite\("(.*)"\|"(.*)"\)`)
)

// ProcessFeedEntries downloads original web page for entries and apply filters.
func ProcessFeedEntries(store *storage.Storage, feed *model.Feed, user *model.User, forceRefresh bool) {
	var filteredEntries model.Entries

	// Process older entries first
	for i := len(feed.Entries) - 1; i >= 0; i-- {
		entry := feed.Entries[i]

		slog.Debug("Processing entry",
			slog.Int64("user_id", user.ID),
			slog.Int64("entry_id", entry.ID),
			slog.String("entry_url", entry.URL),
			slog.Int64("feed_id", feed.ID),
			slog.String("feed_url", feed.FeedURL),
		)

		if isBlockedEntry(feed, entry) || !isAllowedEntry(feed, entry) {
			continue
		}

		websiteURL := getUrlFromEntry(feed, entry)
		entryIsNew := !store.EntryURLExists(feed.ID, entry.URL)
		if feed.Crawler && (entryIsNew || forceRefresh) {
			slog.Debug("Scraping entry",
				slog.Int64("user_id", user.ID),
				slog.Int64("entry_id", entry.ID),
				slog.String("entry_url", entry.URL),
				slog.Int64("feed_id", feed.ID),
				slog.String("feed_url", feed.FeedURL),
			)

			startTime := time.Now()

			requestBuilder := fetcher.NewRequestBuilder()
			requestBuilder.WithUserAgent(feed.UserAgent, config.Opts.HTTPClientUserAgent())
			requestBuilder.WithCookie(feed.Cookie)
			requestBuilder.WithTimeout(config.Opts.HTTPClientTimeout())
			requestBuilder.WithProxy(config.Opts.HTTPClientProxy())
			requestBuilder.UseProxy(feed.FetchViaProxy)
			requestBuilder.IgnoreTLSErrors(feed.AllowSelfSignedCertificates)
			requestBuilder.DisableHTTP2(feed.DisableHTTP2)

			content, scraperErr := scraper.ScrapeWebsite(
				requestBuilder,
				websiteURL,
				feed.ScraperRules,
			)

			if config.Opts.HasMetricsCollector() {
				status := "success"
				if scraperErr != nil {
					status = "error"
				}
				metric.ScraperRequestDuration.WithLabelValues(status).Observe(time.Since(startTime).Seconds())
			}

			if scraperErr != nil {
				slog.Warn("Unable to scrape entry",
					slog.Int64("user_id", user.ID),
					slog.Int64("entry_id", entry.ID),
					slog.String("entry_url", entry.URL),
					slog.Int64("feed_id", feed.ID),
					slog.String("feed_url", feed.FeedURL),
					slog.Any("error", scraperErr),
				)
			} else if content != "" {
				// We replace the entry content only if the scraper doesn't return any error.
				entry.Content = content
			}
		}

		if isBlockedEntry(feed, entry) || !isAllowedEntry(feed, entry) {
			continue
		}

		rewrite.Rewriter(websiteURL, entry, feed.RewriteRules)

		// The sanitizer should always run at the end of the process to make sure unsafe HTML is filtered.
		entry.Content = sanitizer.Sanitize(websiteURL, entry.Content)

		updateEntryReadingTime(store, feed, entry, entryIsNew, user)
		filteredEntries = append(filteredEntries, entry)
	}

	feed.Entries = filteredEntries
}

func isBlockedEntry(feed *model.Feed, entry *model.Entry) bool {
	if feed.BlocklistRules == "" {
		return false
	}

<<<<<<< HEAD
		if matchField(feed.BlocklistRules, entry.URL) || matchField(feed.BlocklistRules, entry.Title) || matchField(feed.BlocklistRules, entry.Author) || containsBlockedTag || (feed.ApplyFilterToContent && matchField(feed.BlocklistRules, entry.Content)) {
			slog.Debug("Blocking entry based on rule",
				slog.Int64("entry_id", entry.ID),
				slog.String("entry_url", entry.URL),
				slog.Int64("feed_id", feed.ID),
				slog.String("feed_url", feed.FeedURL),
				slog.Bool("apply_filter_to_content", feed.ApplyFilterToContent),
				slog.String("rule", feed.BlocklistRules),
			)
			return true
		}
=======
	compiledBlocklist, err := regexp.Compile(feed.BlocklistRules)
	if err != nil {
		slog.Debug("Failed on regexp compilation",
			slog.String("pattern", feed.BlocklistRules),
			slog.Any("error", err),
		)
		return false
	}

	containsBlockedTag := slices.ContainsFunc(entry.Tags, func(tag string) bool {
		return compiledBlocklist.MatchString(tag)
	})

	if compiledBlocklist.MatchString(entry.URL) || compiledBlocklist.MatchString(entry.Title) || compiledBlocklist.MatchString(entry.Author) || containsBlockedTag {
		slog.Debug("Blocking entry based on rule",
			slog.Int64("entry_id", entry.ID),
			slog.String("entry_url", entry.URL),
			slog.Int64("feed_id", feed.ID),
			slog.String("feed_url", feed.FeedURL),
			slog.String("rule", feed.BlocklistRules),
		)
		return true
>>>>>>> 8212f16a
	}

	return false
}

func isAllowedEntry(feed *model.Feed, entry *model.Entry) bool {
<<<<<<< HEAD
	if feed.KeeplistRules != "" {
		containsAllowedTag := slices.ContainsFunc(entry.Tags, func(tag string) bool {
			return matchField(feed.KeeplistRules, tag)
		})

		if matchField(feed.KeeplistRules, entry.URL) || matchField(feed.KeeplistRules, entry.Title) || matchField(feed.KeeplistRules, entry.Author) || containsAllowedTag || (feed.ApplyFilterToContent && matchField(feed.KeeplistRules, entry.Content)) {
			slog.Debug("Allow entry based on rule",
				slog.Int64("entry_id", entry.ID),
				slog.String("entry_url", entry.URL),
				slog.Int64("feed_id", feed.ID),
				slog.String("feed_url", feed.FeedURL),
				slog.Bool("apply_filter_to_content", feed.ApplyFilterToContent),
				slog.String("rule", feed.KeeplistRules),
			)
			return true
		}
		return false
=======
	if feed.KeeplistRules == "" {
		return true
>>>>>>> 8212f16a
	}

	compiledKeeplist, err := regexp.Compile(feed.KeeplistRules)
	if err != nil {
		slog.Debug("Failed on regexp compilation",
			slog.String("pattern", feed.KeeplistRules),
			slog.Any("error", err),
		)
		return false
	}
	containsAllowedTag := slices.ContainsFunc(entry.Tags, func(tag string) bool {
		return compiledKeeplist.MatchString(tag)
	})

	if compiledKeeplist.MatchString(entry.URL) || compiledKeeplist.MatchString(entry.Title) || compiledKeeplist.MatchString(entry.Author) || containsAllowedTag {
		slog.Debug("Allow entry based on rule",
			slog.Int64("entry_id", entry.ID),
			slog.String("entry_url", entry.URL),
			slog.Int64("feed_id", feed.ID),
			slog.String("feed_url", feed.FeedURL),
			slog.String("rule", feed.KeeplistRules),
		)
		return true
	}
	return false
}

// ProcessEntryWebPage downloads the entry web page and apply rewrite rules.
func ProcessEntryWebPage(feed *model.Feed, entry *model.Entry, user *model.User) error {
	startTime := time.Now()
	websiteURL := getUrlFromEntry(feed, entry)

	requestBuilder := fetcher.NewRequestBuilder()
	requestBuilder.WithUserAgent(feed.UserAgent, config.Opts.HTTPClientUserAgent())
	requestBuilder.WithCookie(feed.Cookie)
	requestBuilder.WithTimeout(config.Opts.HTTPClientTimeout())
	requestBuilder.WithProxy(config.Opts.HTTPClientProxy())
	requestBuilder.UseProxy(feed.FetchViaProxy)
	requestBuilder.IgnoreTLSErrors(feed.AllowSelfSignedCertificates)
	requestBuilder.DisableHTTP2(feed.DisableHTTP2)

	content, scraperErr := scraper.ScrapeWebsite(
		requestBuilder,
		websiteURL,
		feed.ScraperRules,
	)

	if config.Opts.HasMetricsCollector() {
		status := "success"
		if scraperErr != nil {
			status = "error"
		}
		metric.ScraperRequestDuration.WithLabelValues(status).Observe(time.Since(startTime).Seconds())
	}

	if scraperErr != nil {
		return scraperErr
	}

	if content != "" {
		entry.Content = content
		if user.ShowReadingTime {
			entry.ReadingTime = readingtime.EstimateReadingTime(entry.Content, user.DefaultReadingSpeed, user.CJKReadingSpeed)
		}
	}

	rewrite.Rewriter(websiteURL, entry, entry.Feed.RewriteRules)
	entry.Content = sanitizer.Sanitize(websiteURL, entry.Content)

	return nil
}

func getUrlFromEntry(feed *model.Feed, entry *model.Entry) string {
	var url = entry.URL
	if feed.UrlRewriteRules != "" {
		parts := customReplaceRuleRegex.FindStringSubmatch(feed.UrlRewriteRules)

		if len(parts) >= 3 {
			re := regexp.MustCompile(parts[1])
			url = re.ReplaceAllString(entry.URL, parts[2])
			slog.Debug("Rewriting entry URL",
				slog.Int64("entry_id", entry.ID),
				slog.String("original_entry_url", entry.URL),
				slog.String("rewritten_entry_url", url),
				slog.Int64("feed_id", feed.ID),
				slog.String("feed_url", feed.FeedURL),
			)
		} else {
			slog.Debug("Cannot find search and replace terms for replace rule",
				slog.Int64("entry_id", entry.ID),
				slog.String("original_entry_url", entry.URL),
				slog.String("rewritten_entry_url", url),
				slog.Int64("feed_id", feed.ID),
				slog.String("feed_url", feed.FeedURL),
				slog.String("url_rewrite_rules", feed.UrlRewriteRules),
			)
		}
	}
	return url
}

func updateEntryReadingTime(store *storage.Storage, feed *model.Feed, entry *model.Entry, entryIsNew bool, user *model.User) {
	if shouldFetchYouTubeWatchTime(entry) {
		if entryIsNew {
			watchTime, err := fetchYouTubeWatchTime(entry.URL)
			if err != nil {
				slog.Warn("Unable to fetch YouTube watch time",
					slog.Int64("user_id", user.ID),
					slog.Int64("entry_id", entry.ID),
					slog.String("entry_url", entry.URL),
					slog.Int64("feed_id", feed.ID),
					slog.String("feed_url", feed.FeedURL),
					slog.Any("error", err),
				)
			}
			entry.ReadingTime = watchTime
		} else {
			entry.ReadingTime = store.GetReadTime(entry, feed)
		}
	}

	if shouldFetchOdyseeWatchTime(entry) {
		if entryIsNew {
			watchTime, err := fetchOdyseeWatchTime(entry.URL)
			if err != nil {
				slog.Warn("Unable to fetch Odysee watch time",
					slog.Int64("user_id", user.ID),
					slog.Int64("entry_id", entry.ID),
					slog.String("entry_url", entry.URL),
					slog.Int64("feed_id", feed.ID),
					slog.String("feed_url", feed.FeedURL),
					slog.Any("error", err),
				)
			}
			entry.ReadingTime = watchTime
		} else {
			entry.ReadingTime = store.GetReadTime(entry, feed)
		}
	}
	// Handle YT error case and non-YT entries.
	if entry.ReadingTime == 0 {
		if user.ShowReadingTime {
			entry.ReadingTime = readingtime.EstimateReadingTime(entry.Content, user.DefaultReadingSpeed, user.CJKReadingSpeed)
		}
	}
}

func shouldFetchYouTubeWatchTime(entry *model.Entry) bool {
	if !config.Opts.FetchYouTubeWatchTime() {
		return false
	}
	matches := youtubeRegex.FindStringSubmatch(entry.URL)
	urlMatchesYouTubePattern := len(matches) == 2
	return urlMatchesYouTubePattern
}

func shouldFetchOdyseeWatchTime(entry *model.Entry) bool {
	if !config.Opts.FetchOdyseeWatchTime() {
		return false
	}
	matches := odyseeRegex.FindStringSubmatch(entry.URL)
	return matches != nil
}

func fetchYouTubeWatchTime(websiteURL string) (int, error) {
	requestBuilder := fetcher.NewRequestBuilder()
	requestBuilder.WithTimeout(config.Opts.HTTPClientTimeout())
	requestBuilder.WithProxy(config.Opts.HTTPClientProxy())

	responseHandler := fetcher.NewResponseHandler(requestBuilder.ExecuteRequest(websiteURL))
	defer responseHandler.Close()

	if localizedError := responseHandler.LocalizedError(); localizedError != nil {
		slog.Warn("Unable to fetch YouTube page", slog.String("website_url", websiteURL), slog.Any("error", localizedError.Error()))
		return 0, localizedError.Error()
	}

	doc, docErr := goquery.NewDocumentFromReader(responseHandler.Body(config.Opts.HTTPClientMaxBodySize()))
	if docErr != nil {
		return 0, docErr
	}

	durs, exists := doc.Find(`meta[itemprop="duration"]`).First().Attr("content")
	if !exists {
		return 0, errors.New("duration has not found")
	}

	dur, err := parseISO8601(durs)
	if err != nil {
		return 0, fmt.Errorf("unable to parse duration %s: %v", durs, err)
	}

	return int(dur.Minutes()), nil
}

func fetchOdyseeWatchTime(websiteURL string) (int, error) {
	requestBuilder := fetcher.NewRequestBuilder()
	requestBuilder.WithTimeout(config.Opts.HTTPClientTimeout())
	requestBuilder.WithProxy(config.Opts.HTTPClientProxy())

	responseHandler := fetcher.NewResponseHandler(requestBuilder.ExecuteRequest(websiteURL))
	defer responseHandler.Close()

	if localizedError := responseHandler.LocalizedError(); localizedError != nil {
		slog.Warn("Unable to fetch Odysee watch time", slog.String("website_url", websiteURL), slog.Any("error", localizedError.Error()))
		return 0, localizedError.Error()
	}

	doc, docErr := goquery.NewDocumentFromReader(responseHandler.Body(config.Opts.HTTPClientMaxBodySize()))
	if docErr != nil {
		return 0, docErr
	}

	durs, exists := doc.Find(`meta[property="og:video:duration"]`).First().Attr("content")
	// durs contains video watch time in seconds
	if !exists {
		return 0, errors.New("duration has not found")
	}

	dur, err := strconv.ParseInt(durs, 10, 64)
	if err != nil {
		return 0, fmt.Errorf("unable to parse duration %s: %v", durs, err)
	}

	return int(dur / 60), nil
}

// parseISO8601 parses an ISO 8601 duration string.
func parseISO8601(from string) (time.Duration, error) {
	var match []string
	var d time.Duration

	if iso8601Regex.MatchString(from) {
		match = iso8601Regex.FindStringSubmatch(from)
	} else {
		return 0, errors.New("could not parse duration string")
	}

	for i, name := range iso8601Regex.SubexpNames() {
		part := match[i]
		if i == 0 || name == "" || part == "" {
			continue
		}

		val, err := strconv.ParseInt(part, 10, 64)
		if err != nil {
			return 0, err
		}

		switch name {
		case "hour":
			d += (time.Duration(val) * time.Hour)
		case "minute":
			d += (time.Duration(val) * time.Minute)
		case "second":
			d += (time.Duration(val) * time.Second)
		default:
			return 0, fmt.Errorf("unknown field %s", name)
		}
	}

	return d, nil
}<|MERGE_RESOLUTION|>--- conflicted
+++ resolved
@@ -124,19 +124,6 @@
 		return false
 	}
 
-<<<<<<< HEAD
-		if matchField(feed.BlocklistRules, entry.URL) || matchField(feed.BlocklistRules, entry.Title) || matchField(feed.BlocklistRules, entry.Author) || containsBlockedTag || (feed.ApplyFilterToContent && matchField(feed.BlocklistRules, entry.Content)) {
-			slog.Debug("Blocking entry based on rule",
-				slog.Int64("entry_id", entry.ID),
-				slog.String("entry_url", entry.URL),
-				slog.Int64("feed_id", feed.ID),
-				slog.String("feed_url", feed.FeedURL),
-				slog.Bool("apply_filter_to_content", feed.ApplyFilterToContent),
-				slog.String("rule", feed.BlocklistRules),
-			)
-			return true
-		}
-=======
 	compiledBlocklist, err := regexp.Compile(feed.BlocklistRules)
 	if err != nil {
 		slog.Debug("Failed on regexp compilation",
@@ -150,44 +137,24 @@
 		return compiledBlocklist.MatchString(tag)
 	})
 
-	if compiledBlocklist.MatchString(entry.URL) || compiledBlocklist.MatchString(entry.Title) || compiledBlocklist.MatchString(entry.Author) || containsBlockedTag {
+	if compiledBlocklist.MatchString(entry.URL) || compiledBlocklist.MatchString(entry.Title) || compiledBlocklist.MatchString(entry.Author) || containsBlockedTag || (feed.ApplyFilterToContent && compiledBlocklist.MatchString(entry.Content)) {
 		slog.Debug("Blocking entry based on rule",
 			slog.Int64("entry_id", entry.ID),
 			slog.String("entry_url", entry.URL),
 			slog.Int64("feed_id", feed.ID),
 			slog.String("feed_url", feed.FeedURL),
 			slog.String("rule", feed.BlocklistRules),
+			slog.Bool("apply_filter_to_content", feed.ApplyFilterToContent),
 		)
 		return true
->>>>>>> 8212f16a
 	}
 
 	return false
 }
 
 func isAllowedEntry(feed *model.Feed, entry *model.Entry) bool {
-<<<<<<< HEAD
-	if feed.KeeplistRules != "" {
-		containsAllowedTag := slices.ContainsFunc(entry.Tags, func(tag string) bool {
-			return matchField(feed.KeeplistRules, tag)
-		})
-
-		if matchField(feed.KeeplistRules, entry.URL) || matchField(feed.KeeplistRules, entry.Title) || matchField(feed.KeeplistRules, entry.Author) || containsAllowedTag || (feed.ApplyFilterToContent && matchField(feed.KeeplistRules, entry.Content)) {
-			slog.Debug("Allow entry based on rule",
-				slog.Int64("entry_id", entry.ID),
-				slog.String("entry_url", entry.URL),
-				slog.Int64("feed_id", feed.ID),
-				slog.String("feed_url", feed.FeedURL),
-				slog.Bool("apply_filter_to_content", feed.ApplyFilterToContent),
-				slog.String("rule", feed.KeeplistRules),
-			)
-			return true
-		}
-		return false
-=======
 	if feed.KeeplistRules == "" {
 		return true
->>>>>>> 8212f16a
 	}
 
 	compiledKeeplist, err := regexp.Compile(feed.KeeplistRules)
@@ -202,13 +169,14 @@
 		return compiledKeeplist.MatchString(tag)
 	})
 
-	if compiledKeeplist.MatchString(entry.URL) || compiledKeeplist.MatchString(entry.Title) || compiledKeeplist.MatchString(entry.Author) || containsAllowedTag {
+	if compiledKeeplist.MatchString(entry.URL) || compiledKeeplist.MatchString(entry.Title) || compiledKeeplist.MatchString(entry.Author) || containsAllowedTag || (feed.ApplyFilterToContent && compiledKeeplist.MatchString(entry.Content)) {
 		slog.Debug("Allow entry based on rule",
 			slog.Int64("entry_id", entry.ID),
 			slog.String("entry_url", entry.URL),
 			slog.Int64("feed_id", feed.ID),
 			slog.String("feed_url", feed.FeedURL),
 			slog.String("rule", feed.KeeplistRules),
+			slog.Bool("apply_filter_to_content", feed.ApplyFilterToContent),
 		)
 		return true
 	}
