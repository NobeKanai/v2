--- conflicted
+++ resolved
@@ -161,30 +161,7 @@
 	ETag         string
 	LastModified string
 
-<<<<<<< HEAD
-	FeedURL                     string `json:"feed_url"`
-	CategoryID                  int64  `json:"category_id"`
-	UserAgent                   string `json:"user_agent"`
-	Cookie                      string `json:"cookie"`
-	Username                    string `json:"username"`
-	Password                    string `json:"password"`
-	Crawler                     bool   `json:"crawler"`
-	Disabled                    bool   `json:"disabled"`
-	NoMediaPlayer               bool   `json:"no_media_player"`
-	IgnoreHTTPCache             bool   `json:"ignore_http_cache"`
-	AllowSelfSignedCertificates bool   `json:"allow_self_signed_certificates"`
-	ApplyFilterToContent        bool   `json:"apply_filter_to_content"`
-	FetchViaProxy               bool   `json:"fetch_via_proxy"`
-	ScraperRules                string `json:"scraper_rules"`
-	RewriteRules                string `json:"rewrite_rules"`
-	BlocklistRules              string `json:"blocklist_rules"`
-	KeeplistRules               string `json:"keeplist_rules"`
-	HideGlobally                bool   `json:"hide_globally"`
-	UrlRewriteRules             string `json:"urlrewrite_rules"`
-	DisableHTTP2                bool   `json:"disable_http2"`
-=======
 	FeedCreationRequest
->>>>>>> a15cdb16
 }
 
 // FeedModificationRequest represents the request to update a feed.
