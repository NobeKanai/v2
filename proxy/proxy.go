--- conflicted
+++ resolved
@@ -19,9 +19,6 @@
 // ProxifyURL generates an URL for a proxified resource.
 func ProxifyURL(router *mux.Router, link string) string {
 	if link != "" {
-<<<<<<< HEAD
-		return route.Path(router, "proxy", "encodedURL", base64.URLEncoding.EncodeToString([]byte(link)))
-=======
 		proxyImageUrl := config.Opts.ProxyImageUrl()
 
 		if proxyImageUrl == "" {
@@ -35,7 +32,6 @@
 
 		proxyUrl.Path = path.Join(proxyUrl.Path, base64.URLEncoding.EncodeToString([]byte(link)))
 		return proxyUrl.String()
->>>>>>> 1b6eafa7
 	}
 	return ""
 }