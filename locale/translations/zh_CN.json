--- conflicted
+++ resolved
@@ -269,18 +269,11 @@
     "form.feed.label.cookie": "设置 Cookies",
     "form.feed.label.scraper_rules": "抓取规则",
     "form.feed.label.rewrite_rules": "重写规则",
-<<<<<<< HEAD
-    "form.feed.label.blocklist_rules": "封锁规则",
-    "form.feed.label.keeplist_rules": "许可规则",
-    "form.feed.label.ignore_http_cache": "忽略HTTP缓存",
-    "form.feed.label.allow_self_signed_certificates": "允许自签名或无效的证书",
-    "form.feed.label.apply_filter_to_content": "将封锁/许可规则应用于内容",
-=======
     "form.feed.label.blocklist_rules": "阻止规则",
     "form.feed.label.keeplist_rules": "保留规则",
     "form.feed.label.ignore_http_cache": "忽略 HTTP 缓存",
     "form.feed.label.allow_self_signed_certificates": "允许自签名证书或无效证书",
->>>>>>> 27d170cb
+    "form.feed.label.apply_filter_to_content": "将阻止/保留规则应用于内容",
     "form.feed.label.fetch_via_proxy": "通过代理获取",
     "form.feed.label.disabled": "请勿刷新此源",
     "form.feed.label.hide_globally": "隐藏全局未读列表中的文章",
