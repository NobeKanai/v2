// Copyright 2020 Frédéric Guillot. All rights reserved.
// Use of this source code is governed by the Apache 2.0
// license that can be found in the LICENSE file.

package database // import "miniflux.app/database"

import (
	"database/sql"
)

var schemaVersion = len(migrations)

// Order is important. Add new migrations at the end of the list.
var migrations = []func(tx *sql.Tx) error{
	func(tx *sql.Tx) (err error) {
		sql := `
			CREATE TABLE schema_version (
				version text not null
			);

			CREATE TABLE users (
				id serial not null,
				username text not null unique,
				password text,
				is_admin bool default 'f',
				language text default 'en_US',
				timezone text default 'UTC',
				theme text default 'default',
				last_login_at timestamp with time zone,
				primary key (id)
			);

			CREATE TABLE sessions (
				id serial not null,
				user_id int not null,
				token text not null unique,
				created_at timestamp with time zone default now(),
				user_agent text,
				ip text,
				primary key (id),
				unique (user_id, token),
				foreign key (user_id) references users(id) on delete cascade
			);

			CREATE TABLE categories (
				id serial not null,
				user_id int not null,
				title text not null,
				primary key (id),
				unique (user_id, title),
				foreign key (user_id) references users(id) on delete cascade
			);

			CREATE TABLE feeds (
				id bigserial not null,
				user_id int not null,
				category_id int not null,
				title text not null,
				feed_url text not null,
				site_url text not null,
				checked_at timestamp with time zone default now(),
				etag_header text default '',
				last_modified_header text default '',
				parsing_error_msg text default '',
				parsing_error_count int default 0,
				primary key (id),
				unique (user_id, feed_url),
				foreign key (user_id) references users(id) on delete cascade,
				foreign key (category_id) references categories(id) on delete cascade
			);

			CREATE TYPE entry_status as enum('unread', 'read', 'removed');

			CREATE TABLE entries (
				id bigserial not null,
				user_id int not null,
				feed_id bigint not null,
				hash text not null,
				published_at timestamp with time zone not null,
				title text not null,
				url text not null,
				author text,
				content text,
				status entry_status default 'unread',
				primary key (id),
				unique (feed_id, hash),
				foreign key (user_id) references users(id) on delete cascade,
				foreign key (feed_id) references feeds(id) on delete cascade
			);

			CREATE INDEX entries_feed_idx on entries using btree(feed_id);

			CREATE TABLE enclosures (
				id bigserial not null,
				user_id int not null,
				entry_id bigint not null,
				url text not null,
				size int default 0,
				mime_type text default '',
				primary key (id),
				foreign key (user_id) references users(id) on delete cascade,
				foreign key (entry_id) references entries(id) on delete cascade
			);

			CREATE TABLE icons (
				id bigserial not null,
				hash text not null unique,
				mime_type text not null,
				content bytea not null,
				primary key (id)
			);

			CREATE TABLE feed_icons (
				feed_id bigint not null,
				icon_id bigint not null,
				primary key(feed_id, icon_id),
				foreign key (feed_id) references feeds(id) on delete cascade,
				foreign key (icon_id) references icons(id) on delete cascade
			);
		`
		_, err = tx.Exec(sql)
		return err
	},
	func(tx *sql.Tx) (err error) {
		sql := `
			CREATE EXTENSION IF NOT EXISTS hstore;
			ALTER TABLE users ADD COLUMN extra hstore;
			CREATE INDEX users_extra_idx ON users using gin(extra);
		`
		_, err = tx.Exec(sql)
		return err
	},
	func(tx *sql.Tx) (err error) {
		sql := `
			CREATE TABLE tokens (
				id text not null,
				value text not null,
				created_at timestamp with time zone not null default now(),
				primary key(id, value)
			);
		`
		_, err = tx.Exec(sql)
		return err
	},
	func(tx *sql.Tx) (err error) {
		sql := `
			CREATE TYPE entry_sorting_direction AS enum('asc', 'desc');
			ALTER TABLE users ADD COLUMN entry_direction entry_sorting_direction default 'asc';
		`
		_, err = tx.Exec(sql)
		return err
	},
	func(tx *sql.Tx) (err error) {
		sql := `
			CREATE TABLE integrations (
				user_id int not null,
				pinboard_enabled bool default 'f',
				pinboard_token text default '',
				pinboard_tags text default 'miniflux',
				pinboard_mark_as_unread bool default 'f',
				instapaper_enabled bool default 'f',
				instapaper_username text default '',
				instapaper_password text default '',
				fever_enabled bool default 'f',
				fever_username text default '',
				fever_password text default '',
				fever_token text default '',
				primary key(user_id)
			);
		`
		_, err = tx.Exec(sql)
		return err
	},
	func(tx *sql.Tx) (err error) {
		sql := `ALTER TABLE feeds ADD COLUMN scraper_rules text default ''`
		_, err = tx.Exec(sql)
		return err
	},
	func(tx *sql.Tx) (err error) {
		sql := `ALTER TABLE feeds ADD COLUMN rewrite_rules text default ''`
		_, err = tx.Exec(sql)
		return err
	},
	func(tx *sql.Tx) (err error) {
		sql := `ALTER TABLE feeds ADD COLUMN crawler boolean default 'f'`
		_, err = tx.Exec(sql)
		return err
	},
	func(tx *sql.Tx) (err error) {
		sql := `ALTER TABLE sessions rename to user_sessions`
		_, err = tx.Exec(sql)
		return err
	},
	func(tx *sql.Tx) (err error) {
		sql := `
			DROP TABLE tokens;

			CREATE TABLE sessions (
				id text not null,
				data jsonb not null,
				created_at timestamp with time zone not null default now(),
				primary key(id)
			);
		`
		_, err = tx.Exec(sql)
		return err
	},
	func(tx *sql.Tx) (err error) {
		sql := `
			ALTER TABLE integrations ADD COLUMN wallabag_enabled bool default 'f';
			ALTER TABLE integrations ADD COLUMN wallabag_url text default '';
			ALTER TABLE integrations ADD COLUMN wallabag_client_id text default '';
			ALTER TABLE integrations ADD COLUMN wallabag_client_secret text default '';
			ALTER TABLE integrations ADD COLUMN wallabag_username text default '';
			ALTER TABLE integrations ADD COLUMN wallabag_password text default '';
		`
		_, err = tx.Exec(sql)
		return err
	},
	func(tx *sql.Tx) (err error) {
		sql := `ALTER TABLE entries ADD COLUMN starred bool default 'f'`
		_, err = tx.Exec(sql)
		return err
	},
	func(tx *sql.Tx) (err error) {
		sql := `
			CREATE INDEX entries_user_status_idx ON entries(user_id, status);
			CREATE INDEX feeds_user_category_idx ON feeds(user_id, category_id);
		`
		_, err = tx.Exec(sql)
		return err
	},
	func(tx *sql.Tx) (err error) {
		sql := `
			ALTER TABLE integrations ADD COLUMN nunux_keeper_enabled bool default 'f';
			ALTER TABLE integrations ADD COLUMN nunux_keeper_url text default '';
			ALTER TABLE integrations ADD COLUMN nunux_keeper_api_key text default '';
		`
		_, err = tx.Exec(sql)
		return err
	},
	func(tx *sql.Tx) (err error) {
		sql := `ALTER TABLE enclosures ALTER COLUMN size SET DATA TYPE bigint`
		_, err = tx.Exec(sql)
		return err
	},
	func(tx *sql.Tx) (err error) {
		sql := `ALTER TABLE entries ADD COLUMN comments_url text default ''`
		_, err = tx.Exec(sql)
		return err
	},
	func(tx *sql.Tx) (err error) {
		sql := `
			ALTER TABLE integrations ADD COLUMN pocket_enabled bool default 'f';
			ALTER TABLE integrations ADD COLUMN pocket_access_token text default '';
			ALTER TABLE integrations ADD COLUMN pocket_consumer_key text default '';
		`
		_, err = tx.Exec(sql)
		return err
	},
	func(tx *sql.Tx) (err error) {
		sql := `
			ALTER TABLE user_sessions ALTER COLUMN ip SET DATA TYPE inet using ip::inet;
		`
		_, err = tx.Exec(sql)
		return err
	},
	func(tx *sql.Tx) (err error) {
		sql := `
			ALTER TABLE feeds ADD COLUMN username text default '';
			ALTER TABLE feeds ADD COLUMN password text default '';
		`
		_, err = tx.Exec(sql)
		return err
	},
	func(tx *sql.Tx) (err error) {
		sql := `
			ALTER TABLE entries ADD COLUMN document_vectors tsvector;
			UPDATE entries SET document_vectors = to_tsvector(substring(title || ' ' || coalesce(content, '') for 1000000));
			CREATE INDEX document_vectors_idx ON entries USING gin(document_vectors);
		`
		_, err = tx.Exec(sql)
		return err
	},
	func(tx *sql.Tx) (err error) {
		sql := `ALTER TABLE feeds ADD COLUMN user_agent text default ''`
		_, err = tx.Exec(sql)
		return err
	},
	func(tx *sql.Tx) (err error) {
		sql := `
			UPDATE
				entries
			SET
				document_vectors = setweight(to_tsvector(substring(coalesce(title, '') for 1000000)), 'A') || setweight(to_tsvector(substring(coalesce(content, '') for 1000000)), 'B')
		`
		_, err = tx.Exec(sql)
		return err
	},
	func(tx *sql.Tx) (err error) {
		sql := `ALTER TABLE users ADD COLUMN keyboard_shortcuts boolean default 't'`
		_, err = tx.Exec(sql)
		return err
	},
	func(tx *sql.Tx) (err error) {
		sql := `ALTER TABLE feeds ADD COLUMN disabled boolean default 'f';`
		_, err = tx.Exec(sql)
		return err
	},
	func(tx *sql.Tx) (err error) {
		sql := `
			ALTER TABLE users ALTER COLUMN theme SET DEFAULT 'light_serif';
			UPDATE users SET theme='light_serif' WHERE theme='default';
			UPDATE users SET theme='light_sans_serif' WHERE theme='sansserif';
			UPDATE users SET theme='dark_serif' WHERE theme='black';
		`
		_, err = tx.Exec(sql)
		return err
	},
	func(tx *sql.Tx) (err error) {
		sql := `
			ALTER TABLE entries ADD COLUMN changed_at timestamp with time zone;
			UPDATE entries SET changed_at = published_at;
			ALTER TABLE entries ALTER COLUMN changed_at SET not null;
		`
		_, err = tx.Exec(sql)
		return err
	},
	func(tx *sql.Tx) (err error) {
		sql := `
			CREATE TABLE api_keys (
				id serial not null,
				user_id int not null references users(id) on delete cascade,
				token text not null unique,
				description text not null,
				last_used_at timestamp with time zone,
				created_at timestamp with time zone default now(),
				primary key(id),
				unique (user_id, description)
			);
		`
		_, err = tx.Exec(sql)
		return err
	},
	func(tx *sql.Tx) (err error) {
		sql := `
			ALTER TABLE entries ADD COLUMN share_code text not null default '';
			CREATE UNIQUE INDEX entries_share_code_idx ON entries USING btree(share_code) WHERE share_code <> '';
		`
		_, err = tx.Exec(sql)
		return err
	},
	func(tx *sql.Tx) (err error) {
		sql := `CREATE INDEX enclosures_user_entry_url_idx ON enclosures(user_id, entry_id, md5(url))`
		_, err = tx.Exec(sql)
		return err
	},
	func(tx *sql.Tx) (err error) {
		sql := `
			ALTER TABLE feeds ADD COLUMN next_check_at timestamp with time zone default now();
			CREATE INDEX entries_user_feed_idx ON entries (user_id, feed_id);
		`
		_, err = tx.Exec(sql)
		return err
	},
	func(tx *sql.Tx) (err error) {
		sql := `ALTER TABLE feeds ADD COLUMN ignore_http_cache bool default false`
		_, err = tx.Exec(sql)
		return err
	},
	func(tx *sql.Tx) (err error) {
		sql := `ALTER TABLE users ADD COLUMN entries_per_page int default 100`
		_, err = tx.Exec(sql)
		return err
	},
	func(tx *sql.Tx) (err error) {
		sql := `ALTER TABLE users ADD COLUMN show_reading_time boolean default 't'`
		_, err = tx.Exec(sql)
		return err
	},
	func(tx *sql.Tx) (err error) {
		sql := `CREATE INDEX entries_id_user_status_idx ON entries USING btree (id, user_id, status)`
		_, err = tx.Exec(sql)
		return err
	},
	func(tx *sql.Tx) (err error) {
		sql := `ALTER TABLE feeds ADD COLUMN fetch_via_proxy bool default false`
		_, err = tx.Exec(sql)
		return err
	},
	func(tx *sql.Tx) (err error) {
		sql := `CREATE INDEX entries_feed_id_status_hash_idx ON entries USING btree (feed_id, status, hash)`
		_, err = tx.Exec(sql)
		return err
	},
	func(tx *sql.Tx) (err error) {
		sql := `CREATE INDEX entries_user_id_status_starred_idx ON entries (user_id, status, starred)`
		_, err = tx.Exec(sql)
		return err
	},
	func(tx *sql.Tx) (err error) {
		sql := `ALTER TABLE users ADD COLUMN entry_swipe boolean default 't'`
		_, err = tx.Exec(sql)
		return err
	},
	func(tx *sql.Tx) (err error) {
		sql := `ALTER TABLE integrations DROP COLUMN fever_password`
		_, err = tx.Exec(sql)
		return err
	},
	func(tx *sql.Tx) (err error) {
		sql := `
			ALTER TABLE feeds
				ADD COLUMN blocklist_rules text not null default '',
				ADD COLUMN keeplist_rules text not null default ''
		`
		_, err = tx.Exec(sql)
		return err
	},
	func(tx *sql.Tx) (err error) {
		sql := `ALTER TABLE entries ADD COLUMN reading_time int not null default 0`
		_, err = tx.Exec(sql)
		return err
	},
	func(tx *sql.Tx) (err error) {
		sql := `
			ALTER TABLE entries ADD COLUMN created_at timestamp with time zone not null default now();
			UPDATE entries SET created_at = published_at;
		`
		_, err = tx.Exec(sql)
		return err
	},
	func(tx *sql.Tx) (err error) {
		_, err = tx.Exec(`
			ALTER TABLE users
				ADD column stylesheet text not null default '',
				ADD column google_id text not null default '',
				ADD column openid_connect_id text not null default ''
		`)
		if err != nil {
			return err
		}

		_, err = tx.Exec(`
			DECLARE my_cursor CURSOR FOR
			SELECT
				id,
				COALESCE(extra->'custom_css', '') as custom_css,
				COALESCE(extra->'google_id', '') as google_id,
				COALESCE(extra->'oidc_id', '') as oidc_id
			FROM users
			FOR UPDATE
		`)
		if err != nil {
			return err
		}
		defer tx.Exec("CLOSE my_cursor")

		for {
			var (
				userID           int64
				customStylesheet string
				googleID         string
				oidcID           string
			)

			if err := tx.QueryRow(`FETCH NEXT FROM my_cursor`).Scan(&userID, &customStylesheet, &googleID, &oidcID); err != nil {
				if err == sql.ErrNoRows {
					break
				}
				return err
			}

			_, err := tx.Exec(
				`UPDATE
					users
				SET
					stylesheet=$2,
					google_id=$3,
					openid_connect_id=$4
				WHERE
					id=$1
				`,
				userID, customStylesheet, googleID, oidcID)
			if err != nil {
				return err
			}
		}

		return err
	},
	func(tx *sql.Tx) (err error) {
		_, err = tx.Exec(`
			ALTER TABLE users DROP COLUMN extra;
			CREATE UNIQUE INDEX users_google_id_idx ON users(google_id) WHERE google_id <> '';
			CREATE UNIQUE INDEX users_openid_connect_id_idx ON users(openid_connect_id) WHERE openid_connect_id <> '';
		`)
		return err
	},
	func(tx *sql.Tx) (err error) {
		_, err = tx.Exec(`
			CREATE INDEX entries_feed_url_idx ON entries(feed_id, url);
			CREATE INDEX entries_user_status_feed_idx ON entries(user_id, status, feed_id);
			CREATE INDEX entries_user_status_changed_idx ON entries(user_id, status, changed_at);
		`)
		return err
	},
	func(tx *sql.Tx) (err error) {
		_, err = tx.Exec(`
			CREATE TABLE acme_cache (
				key varchar(400) not null primary key,
				data bytea not null,
				updated_at timestamptz not null
			);
		`)
		return err
	},
	func(tx *sql.Tx) (err error) {
		_, err = tx.Exec(`
			ALTER TABLE feeds ADD COLUMN allow_self_signed_certificates boolean not null default false
		`)
		return err
	},
	func(tx *sql.Tx) (err error) {
		sql := `
			CREATE TYPE webapp_display_mode AS enum('fullscreen', 'standalone', 'minimal-ui', 'browser');
			ALTER TABLE users ADD COLUMN display_mode webapp_display_mode default 'standalone';
		`
		_, err = tx.Exec(sql)
		return err
	},
	func(tx *sql.Tx) (err error) {
		sql := `ALTER TABLE feeds ADD COLUMN cookie text default ''`
		_, err = tx.Exec(sql)
		return err
	},
	func(tx *sql.Tx) (err error) {
		sql := `ALTER TABLE feeds ADD COLUMN apply_filter_to_content boolean default 'f'`
		_, err = tx.Exec(sql)
		return err
	},
	func(tx *sql.Tx) (err error) {
		sql := `ALTER TABLE entries ADD COLUMN read_at timestamp with time zone`
		_, err = tx.Exec(sql)
		return err
	},
	func(tx *sql.Tx) (err error) {
		_, err = tx.Exec(`
			ALTER TABLE categories ADD COLUMN hide_globally boolean not null default false
		`)
		return err
	},
	func(tx *sql.Tx) (err error) {
		_, err = tx.Exec(`
			ALTER TABLE feeds ADD COLUMN hide_globally boolean not null default false
		`)
		return err
	},
	func(tx *sql.Tx) (err error) {
		sql := `
			ALTER TABLE integrations ADD COLUMN telegram_bot_enabled bool default 'f';
			ALTER TABLE integrations ADD COLUMN telegram_bot_token text default '';
			ALTER TABLE integrations ADD COLUMN telegram_bot_chat_id text default '';
		`
		_, err = tx.Exec(sql)
		return err
	},
	func(tx *sql.Tx) (err error) {
		sql := `
			CREATE TYPE entry_sorting_order AS enum('published_at', 'created_at');
			ALTER TABLE users ADD COLUMN entry_order entry_sorting_order default 'published_at';
		`
		_, err = tx.Exec(sql)
		return err
	},
	func(tx *sql.Tx) (err error) {
		sql := `
			ALTER TABLE integrations ADD COLUMN googlereader_enabled bool default 'f';
			ALTER TABLE integrations ADD COLUMN googlereader_username text default '';
			ALTER TABLE integrations ADD COLUMN googlereader_password text default '';
			`
		_, err = tx.Exec(sql)
		return err
	},
	func(tx *sql.Tx) (err error) {
		sql := `
			ALTER TABLE integrations ADD COLUMN espial_enabled bool default 'f';
			ALTER TABLE integrations ADD COLUMN espial_url text default '';
			ALTER TABLE integrations ADD COLUMN espial_api_key text default '';
			ALTER TABLE integrations ADD COLUMN espial_tags text default 'miniflux';
			`
		_, err = tx.Exec(sql)
		return err
	},
	func(tx *sql.Tx) (err error) {
		sql := `
			ALTER TABLE integrations ADD COLUMN linkding_enabled bool default 'f';
			ALTER TABLE integrations ADD COLUMN linkding_url text default '';
			ALTER TABLE integrations ADD COLUMN linkding_api_key text default '';
		`
		_, err = tx.Exec(sql)
		return err
	},
	func(tx *sql.Tx) (err error) {
		_, err = tx.Exec(`
			ALTER TABLE feeds ADD COLUMN url_rewrite_rules text not null default ''
		`)
		return err
	},
	func(tx *sql.Tx) (err error) {
		_, err = tx.Exec(`
			ALTER TABLE users ADD COLUMN default_reading_speed int default 265;
			ALTER TABLE users ADD COLUMN cjk_reading_speed int default 500;
		`)
		return
	},
	func(tx *sql.Tx) (err error) {
		_, err = tx.Exec(`
			ALTER TABLE users ADD COLUMN default_home_page text default 'unread';
		`)
		return
	},
<<<<<<< HEAD
=======
	func(tx *sql.Tx) (err error) {
		_, err = tx.Exec(`
			ALTER TABLE integrations ADD COLUMN wallabag_only_url bool default 'f';
		`)
		return
	},
>>>>>>> 1b6eafa7
}<|MERGE_RESOLUTION|>--- conflicted
+++ resolved
@@ -620,13 +620,10 @@
 		`)
 		return
 	},
-<<<<<<< HEAD
-=======
 	func(tx *sql.Tx) (err error) {
 		_, err = tx.Exec(`
 			ALTER TABLE integrations ADD COLUMN wallabag_only_url bool default 'f';
 		`)
 		return
 	},
->>>>>>> 1b6eafa7
 }