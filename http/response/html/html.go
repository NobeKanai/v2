// SPDX-FileCopyrightText: Copyright The Miniflux Authors. All rights reserved.
// SPDX-License-Identifier: Apache-2.0

package html // import "miniflux.app/http/response/html"

import (
	"net/http"

	"miniflux.app/http/response"
	"miniflux.app/logger"
)

// OK creates a new HTML response with a 200 status code.
func OK(w http.ResponseWriter, r *http.Request, body interface{}) {
	builder := response.New(w, r)
	builder.WithHeader("Content-Type", "text/html; charset=utf-8")
	builder.WithHeader("Cache-Control", "no-cache, max-age=0, must-revalidate, no-store")
	builder.WithBody(body)
	builder.Write()
}

// ServerError sends an internal error to the client.
func ServerError(w http.ResponseWriter, r *http.Request, err error) {
	logger.Error("[HTTP:Internal Server Error] %s => %v", r.URL, err)

	builder := response.New(w, r)
	builder.WithStatus(http.StatusInternalServerError)
	builder.WithHeader("Content-Security-Policy", `default-src 'self'`)
	builder.WithHeader("Content-Type", "text/html; charset=utf-8")
	builder.WithHeader("Cache-Control", "no-cache, max-age=0, must-revalidate, no-store")
	builder.WithBody(err)
	builder.Write()
}

// BadRequest sends a bad request error to the client.
func BadRequest(w http.ResponseWriter, r *http.Request, err error) {
	logger.Error("[HTTP:Bad Request] %s => %v", r.URL, err)

	builder := response.New(w, r)
	builder.WithStatus(http.StatusBadRequest)
	builder.WithHeader("Content-Security-Policy", `default-src 'self'`)
	builder.WithHeader("Content-Type", "text/html; charset=utf-8")
	builder.WithHeader("Cache-Control", "no-cache, max-age=0, must-revalidate, no-store")
	builder.WithBody(err)
	builder.Write()
}

// Forbidden sends a forbidden error to the client.
func Forbidden(w http.ResponseWriter, r *http.Request) {
	logger.Error("[HTTP:Forbidden] %s", r.URL)

	builder := response.New(w, r)
	builder.WithStatus(http.StatusForbidden)
	builder.WithHeader("Content-Type", "text/html; charset=utf-8")
	builder.WithHeader("Cache-Control", "no-cache, max-age=0, must-revalidate, no-store")
	builder.WithBody("Access Forbidden")
	builder.Write()
}

// NotFound sends a page not found error to the client.
func NotFound(w http.ResponseWriter, r *http.Request) {
	logger.Error("[HTTP:Not Found] %s", r.URL)

	builder := response.New(w, r)
	builder.WithStatus(http.StatusNotFound)
	builder.WithHeader("Content-Type", "text/html; charset=utf-8")
	builder.WithHeader("Cache-Control", "no-cache, max-age=0, must-revalidate, no-store")
	builder.WithBody("Page Not Found")
	builder.Write()
}

// Redirect redirects the user to another location.
func Redirect(w http.ResponseWriter, r *http.Request, uri string) {
	http.Redirect(w, r, uri, http.StatusFound)
}

<<<<<<< HEAD
// RedirectWithQueries redirects the user to current location with given query string pairs.
func RedirectWithQueries(w http.ResponseWriter, r *http.Request, qs ...string) {
	u := r.URL
	query := u.Query()
	for i := 0; i < len(qs)-1; i += 2 {
		query.Set(qs[i], qs[i+1])
	}
	u.RawQuery = query.Encode()
	http.Redirect(w, r, u.String(), http.StatusFound)
=======
// RequestedRangeNotSatisfiable sends a range not satisfiable error to the client.
func RequestedRangeNotSatisfiable(w http.ResponseWriter, r *http.Request, contentRange string) {
	logger.Error("[HTTP:Range Not Satisfiable] %s", r.URL)

	builder := response.New(w, r)
	builder.WithStatus(http.StatusRequestedRangeNotSatisfiable)
	builder.WithHeader("Content-Type", "text/html; charset=utf-8")
	builder.WithHeader("Cache-Control", "no-cache, max-age=0, must-revalidate, no-store")
	builder.WithHeader("Content-Range", contentRange)
	builder.WithBody("Range Not Satisfiable")
	builder.Write()
>>>>>>> c85b1909
}<|MERGE_RESOLUTION|>--- conflicted
+++ resolved
@@ -74,7 +74,6 @@
 	http.Redirect(w, r, uri, http.StatusFound)
 }
 
-<<<<<<< HEAD
 // RedirectWithQueries redirects the user to current location with given query string pairs.
 func RedirectWithQueries(w http.ResponseWriter, r *http.Request, qs ...string) {
 	u := r.URL
@@ -84,7 +83,8 @@
 	}
 	u.RawQuery = query.Encode()
 	http.Redirect(w, r, u.String(), http.StatusFound)
-=======
+}
+
 // RequestedRangeNotSatisfiable sends a range not satisfiable error to the client.
 func RequestedRangeNotSatisfiable(w http.ResponseWriter, r *http.Request, contentRange string) {
 	logger.Error("[HTTP:Range Not Satisfiable] %s", r.URL)
@@ -96,5 +96,4 @@
 	builder.WithHeader("Content-Range", contentRange)
 	builder.WithBody("Range Not Satisfiable")
 	builder.Write()
->>>>>>> c85b1909
 }