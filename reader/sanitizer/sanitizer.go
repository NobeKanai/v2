--- conflicted
+++ resolved
@@ -101,10 +101,7 @@
 	var htmlAttrs, attrNames []string
 	var err error
 	var isImageLargerThanLayout bool
-<<<<<<< HEAD
-=======
 	var isAnchorLink bool
->>>>>>> 1b6eafa7
 
 	if tagName == "img" {
 		imgWidth := getIntegerAttributeValue("width", attributes)
@@ -364,122 +361,61 @@
 	return false
 }
 
-<<<<<<< HEAD
 var tagAllowList = map[string][]string{
-	"a":          {"href", "title"},
+	"img":        {"alt", "title", "src", "srcset", "sizes", "width", "height"},
+	"picture":    {},
+	"audio":      {"src"},
+	"video":      {"poster", "height", "width", "src"},
+	"source":     {"src", "type", "srcset", "sizes", "media"},
+	"dt":         {"id"},
+	"dd":         {"id"},
+	"dl":         {"id"},
+	"table":      {},
+	"caption":    {},
+	"thead":      {},
+	"tfooter":    {},
+	"tr":         {},
+	"td":         {"rowspan", "colspan"},
+	"th":         {"rowspan", "colspan"},
+	"h1":         {"id"},
+	"h2":         {"id"},
+	"h3":         {"id"},
+	"h4":         {"id"},
+	"h5":         {"id"},
+	"h6":         {"id"},
+	"strong":     {},
+	"em":         {},
+	"code":       {},
+	"pre":        {},
+	"blockquote": {},
+	"q":          {"cite"},
+	"p":          {},
+	"ul":         {"id"},
+	"li":         {"id"},
+	"ol":         {"id"},
+	"br":         {},
+	"del":        {},
+	"a":          {"href", "title", "id"},
+	"figure":     {},
+	"figcaption": {},
+	"cite":       {},
+	"time":       {"datetime"},
 	"abbr":       {"title"},
 	"acronym":    {"title"},
-	"audio":      {"src"},
-	"blockquote": {},
-	"br":         {},
-	"caption":    {},
-	"cite":       {},
-	"code":       {},
-	"dd":         {},
-	"del":        {},
+	"wbr":        {},
 	"dfn":        {},
-	"dl":         {},
-	"dt":         {},
-	"em":         {},
-	"figcaption": {},
-	"figure":     {},
-	"h1":         {},
-	"h2":         {},
-	"h3":         {},
-	"h4":         {},
-	"h5":         {},
-	"h6":         {},
-	"iframe":     {"width", "height", "frameborder", "src", "allowfullscreen"},
-	"img":        {"alt", "title", "src", "srcset", "sizes", "width", "height"},
+	"sub":        {},
+	"sup":        {},
+	"var":        {},
+	"samp":       {},
+	"s":          {},
 	"ins":        {},
 	"kbd":        {},
-	"li":         {},
-	"ol":         {},
-	"p":          {},
-	"picture":    {},
-	"pre":        {},
-	"q":          {"cite"},
 	"rp":         {},
 	"rt":         {},
 	"rtc":        {},
 	"ruby":       {},
-	"s":          {},
-	"samp":       {},
-	"source":     {"src", "type", "srcset", "sizes", "media"},
-	"strong":     {},
-	"sub":        {},
-	"sup":        {},
-	"table":      {},
-	"td":         {"rowspan", "colspan"},
-	"tfooter":    {},
-	"th":         {"rowspan", "colspan"},
-	"thead":      {},
-	"time":       {"datetime"},
-	"tr":         {},
-	"ul":         {},
-	"var":        {},
-	"video":      {"poster", "height", "width", "src"},
-	"wbr":        {},
-=======
-func getTagAllowList() map[string][]string {
-	whitelist := make(map[string][]string)
-	whitelist["img"] = []string{"alt", "title", "src", "srcset", "sizes", "width", "height"}
-	whitelist["picture"] = []string{}
-	whitelist["audio"] = []string{"src"}
-	whitelist["video"] = []string{"poster", "height", "width", "src"}
-	whitelist["source"] = []string{"src", "type", "srcset", "sizes", "media"}
-	whitelist["dt"] = []string{"id"}
-	whitelist["dd"] = []string{"id"}
-	whitelist["dl"] = []string{"id"}
-	whitelist["table"] = []string{}
-	whitelist["caption"] = []string{}
-	whitelist["thead"] = []string{}
-	whitelist["tfooter"] = []string{}
-	whitelist["tr"] = []string{}
-	whitelist["td"] = []string{"rowspan", "colspan"}
-	whitelist["th"] = []string{"rowspan", "colspan"}
-	whitelist["h1"] = []string{"id"}
-	whitelist["h2"] = []string{"id"}
-	whitelist["h3"] = []string{"id"}
-	whitelist["h4"] = []string{"id"}
-	whitelist["h5"] = []string{"id"}
-	whitelist["h6"] = []string{"id"}
-	whitelist["strong"] = []string{}
-	whitelist["em"] = []string{}
-	whitelist["code"] = []string{}
-	whitelist["pre"] = []string{}
-	whitelist["blockquote"] = []string{}
-	whitelist["q"] = []string{"cite"}
-	whitelist["p"] = []string{}
-	whitelist["ul"] = []string{"id"}
-	whitelist["li"] = []string{"id"}
-	whitelist["ol"] = []string{"id"}
-	whitelist["br"] = []string{}
-	whitelist["del"] = []string{}
-	whitelist["a"] = []string{"href", "title", "id"}
-	whitelist["figure"] = []string{}
-	whitelist["figcaption"] = []string{}
-	whitelist["cite"] = []string{}
-	whitelist["time"] = []string{"datetime"}
-	whitelist["abbr"] = []string{"title"}
-	whitelist["acronym"] = []string{"title"}
-	whitelist["wbr"] = []string{}
-	whitelist["dfn"] = []string{}
-	whitelist["sub"] = []string{}
-	whitelist["sup"] = []string{}
-	whitelist["var"] = []string{}
-	whitelist["samp"] = []string{}
-	whitelist["s"] = []string{}
-	whitelist["del"] = []string{}
-	whitelist["ins"] = []string{}
-	whitelist["kbd"] = []string{}
-	whitelist["rp"] = []string{}
-	whitelist["rt"] = []string{}
-	whitelist["rtc"] = []string{}
-	whitelist["ruby"] = []string{}
-	whitelist["iframe"] = []string{"width", "height", "frameborder", "src", "allowfullscreen"}
-	return whitelist
->>>>>>> 1b6eafa7
+	"iframe":     {"width", "height", "frameborder", "src", "allowfullscreen"},
 }
 
 func inList(needle string, haystack []string) bool {
@@ -551,13 +487,10 @@
 	return false
 }
 
-<<<<<<< HEAD
-=======
 func isAnchor(tagName string, attribute html.Attribute) bool {
 	return tagName == "a" && attribute.Key == "href" && strings.HasPrefix(attribute.Val, "#")
 }
 
->>>>>>> 1b6eafa7
 func isPositiveInteger(value string) bool {
 	if number, err := strconv.Atoi(value); err == nil {
 		return number > 0
