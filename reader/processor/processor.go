--- conflicted
+++ resolved
@@ -84,15 +84,11 @@
 			}
 		}
 
-<<<<<<< HEAD
 		if isBlockedEntry(feed, entry) || !isAllowedEntry(feed, entry) {
 			continue
 		}
 
-		entry.Content = rewrite.Rewriter(url, entry.Content, feed.RewriteRules)
-=======
 		rewrite.Rewriter(url, entry, feed.RewriteRules)
->>>>>>> c85b1909
 
 		// The sanitizer should always run at the end of the process to make sure unsafe HTML is filtered.
 		entry.Content = sanitizer.Sanitize(url, entry.Content)
