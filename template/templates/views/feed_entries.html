--- conflicted
+++ resolved
@@ -84,11 +84,7 @@
                     {{ if ne .Feed.Icon.IconID 0 }}
                         <img src="{{ route "icon" "iconID" .Feed.Icon.IconID }}" width="16" height="16" loading="lazy" alt="{{ .Feed.Title }}">
                     {{ end }}
-<<<<<<< HEAD
-                    <a href="{{ route "feedEntry" "feedID" .Feed.ID "entryID" .ID }}{{ buildQuery "unread" $.showOnlyUnreadEntries "starred" $.showStarredEntries }}" title="{{ .Title }}">{{ .Title }}</a>
-=======
-                    <a href="{{ route "feedEntry" "feedID" .Feed.ID "entryID" .ID }}">{{ .Title }}</a>
->>>>>>> c85b1909
+                    <a href="{{ route "feedEntry" "feedID" .Feed.ID "entryID" .ID }}{{ buildQuery "unread" $.showOnlyUnreadEntries "starred" $.showStarredEntries }}">{{ .Title }}</a>
                 </span>
                 <span class="category"><a href="{{ route "categoryEntries" "categoryID" .Feed.Category.ID }}">{{ .Feed.Category.Title }}</a></span>
             </div>
