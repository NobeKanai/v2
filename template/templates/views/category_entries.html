--- conflicted
+++ resolved
@@ -59,11 +59,7 @@
                     {{ if ne .Feed.Icon.IconID 0 }}
                         <img src="{{ route "icon" "iconID" .Feed.Icon.IconID }}" width="16" height="16" loading="lazy" alt="{{ .Feed.Title }}">
                     {{ end }}
-<<<<<<< HEAD
-                    <a href="{{ route "categoryEntry" "categoryID" .Feed.Category.ID "entryID" .ID }}{{ buildQuery "unread" $.showOnlyUnreadEntries "starred" $.showStarredEntries }}" title="{{ .Title }}">{{ .Title }}</a>
-=======
-                    <a href="{{ route "categoryEntry" "categoryID" .Feed.Category.ID "entryID" .ID }}">{{ .Title }}</a>
->>>>>>> c85b1909
+                    <a href="{{ route "categoryEntry" "categoryID" .Feed.Category.ID "entryID" .ID }}{{ buildQuery "unread" $.showOnlyUnreadEntries "starred" $.showStarredEntries }}">{{ .Title }}</a>
                 </span>
                 <span class="category"><a href="{{ route "categoryEntries" "categoryID" .Feed.Category.ID }}">{{ .Feed.Category.Title }}</a></span>
             </div>
